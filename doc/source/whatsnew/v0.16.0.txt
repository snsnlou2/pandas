.. _whatsnew_0160:

v0.16.0 (February ??, 2015)
---------------------------

This is a major release from 0.15.2 and includes a small number of API changes, several new features,
enhancements, and performance improvements along with a large number of bug fixes. We recommend that all
users upgrade to this version.

- Highlights include:

- Check the :ref:`API Changes <whatsnew_0160.api>` and :ref:`deprecations <whatsnew_0160.deprecations>` before updating

- :ref:`Other Enhancements <whatsnew_0160.enhancements>`

- :ref:`Performance Improvements <whatsnew_0160.performance>`

- :ref:`Bug Fixes <whatsnew_0160.bug_fixes>`

New features
~~~~~~~~~~~~

.. _whatsnew_0160.enhancements:

- Reindex now supports ``method='nearest'`` for frames or series with a monotonic increasing or decreasing index (:issue:`9258`):

  .. ipython:: python

     df = pd.DataFrame({'x': range(5)})
     df.reindex([0.2, 1.8, 3.5], method='nearest')

  This method is also exposed by the lower level ``Index.get_indexer`` and ``Index.get_loc`` methods.

- Paths beginning with ~ will now be expanded to begin with the user's home directory (:issue:`9066`)
- Added time interval selection in ``get_data_yahoo`` (:issue:`9071`)
- Added ``Series.str.slice_replace()``, which previously raised ``NotImplementedError`` (:issue:`8888`)
- Added ``Timestamp.to_datetime64()`` to complement ``Timedelta.to_timedelta64()`` (:issue:`9255`)
- ``tseries.frequencies.to_offset()`` now accepts ``Timedelta`` as input (:issue:`9064`)
- Lag parameter was added to the autocorrelation method of ``Series``, defaults to lag-1 autocorrelation (:issue:`9192`)
- ``Timedelta`` will now accept ``nanoseconds`` keyword in constructor (:issue:`9273`)
- SQL code now safely escapes table and column names (:issue:`8986`)

- Added auto-complete for ``Series.str.<tab>``, ``Series.dt.<tab>`` and ``Series.cat.<tab>`` (:issue:`9322`)
- Added ``StringMethods.isalnum()``, ``isalpha()``, ``isdigit()``, ``isspace()``, ``islower()``,
  ``isupper()``, ``istitle()`` which behave as the same as standard ``str`` (:issue:`9282`)

- Added ``StringMethods.find()`` and ``rfind()`` which behave as the same as standard ``str`` (:issue:`9386`)

- ``Index.get_indexer`` now supports ``method='pad'`` and ``method='backfill'`` even for any target array, not just monotonic targets. These methods also work for monotonic decreasing as well as monotonic increasing indexes (:issue:`9258`).
- ``Index.asof`` now works on all index types (:issue:`9258`).

- Added ``StringMethods.isnumeric`` and ``isdecimal`` which behave as the same as standard ``str`` (:issue:`9439`)
- The ``read_excel()`` function's :ref:`sheetname <_io.specifying_sheets>` argument now accepts a list and ``None``, to get multiple or all sheets respectively.  If more than one sheet is specified, a dictionary is returned. (:issue:`9450`)

  .. code-block:: python

     # Returns the 1st and 4th sheet, as a dictionary of DataFrames.
     pd.read_excel('path_to_file.xls',sheetname=['Sheet1',3])

- A ``verbose`` argument has been augmented in ``io.read_excel()``, defaults to False. Set to True to print sheet names as they are parsed. (:issue:`9450`)
- Added ``StringMethods.ljust()`` and ``rjust()`` which behave as the same as standard ``str`` (:issue:`9352`)
- ``StringMethods.pad()`` and ``center()`` now accept ``fillchar`` option to specify filling character (:issue:`9352`)
- Added ``StringMethods.zfill()`` which behave as the same as standard ``str`` (:issue:`9387`)

DataFrame Assign
~~~~~~~~~~~~~~~~

.. _whatsnew_0160.enhancements.assign:

Inspired by `dplyr's
<http://cran.rstudio.com/web/packages/dplyr/vignettes/introduction.html#mutate>`__ ``mutate`` verb, DataFrame has a new
:meth:`~pandas.DataFrame.assign` method.
The function signature for ``assign`` is simply ``**kwargs``. The keys
are the column names for the new fields, and the values are either a value
to be inserted (for example, a ``Series`` or NumPy array), or a function
of one argument to be called on the ``DataFrame``. The new values are inserted,
and the entire DataFrame (with all original and new columns) is returned.

.. ipython :: python

   iris = read_csv('data/iris.data')
   iris.head()

   iris.assign(sepal_ratio=iris['SepalWidth'] / iris['SepalLength']).head()

Above was an example of inserting a precomputed value. We can also pass in
a function to be evalutated.

.. ipython :: python

    iris.assign(sepal_ratio = lambda x: (x['SepalWidth'] /
                                         x['SepalLength'])).head()

The power of ``assign`` comes when used in chains of operations. For example,
we can limit the DataFrame to just those with a Sepal Length greater than 5,
calculate the ratio, and plot

.. ipython:: python

   (iris.query('SepalLength > 5')
        .assign(SepalRatio = lambda x: x.SepalWidth / x.SepalLength,
                PetalRatio = lambda x: x.PetalWidth / x.PetalLength)
        .plot(kind='scatter', x='SepalRatio', y='PetalRatio'))

.. image:: _static/whatsnew_assign.png
  :scale: 50 %

See the :ref:`documentation <dsintro.chained_assignment>` for more. (:issue:`9229`)


Interaction with scipy.sparse
~~~~~~~~~~~~~~~~~~~~~~~~~~~~~

.. _whatsnew_0160.enhancements.sparse:

Added :meth:`SparseSeries.to_coo` and :meth:`SparseSeries.from_coo` methods (:issue:`8048`) for converting to and from ``scipy.sparse.coo_matrix`` instances (see :ref:`here <sparse.scipysparse>`). For example, given a SparseSeries with MultiIndex we can convert to a `scipy.sparse.coo_matrix` by specifying the row and column labels as index levels:

.. ipython:: python

   from numpy import nan
   s = Series([3.0, nan, 1.0, 3.0, nan, nan])
   s.index = MultiIndex.from_tuples([(1, 2, 'a', 0),
                                     (1, 2, 'a', 1),
                                     (1, 1, 'b', 0),
                                     (1, 1, 'b', 1),
                                     (2, 1, 'b', 0),
                                     (2, 1, 'b', 1)],
                                     names=['A', 'B', 'C', 'D'])

   s

   # SparseSeries
   ss = s.to_sparse()
   ss

   A, rows, columns = ss.to_coo(row_levels=['A', 'B'],
                                column_levels=['C', 'D'],
                                sort_labels=False)

   A
   A.todense()
   rows
   columns

The from_coo method is a convenience method for creating a ``SparseSeries``
from a ``scipy.sparse.coo_matrix``:

.. ipython:: python

   from scipy import sparse
   A = sparse.coo_matrix(([3.0, 1.0, 2.0], ([1, 0, 0], [0, 2, 3])),
                               shape=(3, 4))
   A
   A.todense()

   ss = SparseSeries.from_coo(A)
   ss

.. _whatsnew_0160.api:

.. _whatsnew_0160.api_breaking:

Backwards incompatible API changes
~~~~~~~~~~~~~~~~~~~~~~~~~~~~~~~~~~

.. _whatsnew_0160.api_breaking.timedelta:

- In v0.15.0 a new scalar type ``Timedelta`` was introduced, that is a
  sub-class of ``datetime.timedelta``.
  Mentioned :ref:`here <whatsnew_0150.timedeltaindex>` was a notice of an API
  change w.r.t. the ``.seconds`` accessor. The intent was to provide a
  user-friendly set of accessors that give the 'natural' value for that unit,
  e.g. if you had a ``Timedelta('1 day, 10:11:12')``, then ``.seconds`` would
  return 12. However, this is at odds with the definition of
  ``datetime.timedelta``, which defines ``.seconds`` as
  ``10 * 3600 + 11 * 60 + 12 == 36672``.

  So in v0.16.0, we are restoring the API to match that of
  ``datetime.timedelta``. Further, the component values are still available
  through the ``.components`` accessor. This affects the ``.seconds`` and
  ``.microseconds`` accessors, and removes the ``.hours``, ``.minutes``,
  ``.milliseconds`` accessors. These changes affect ``TimedeltaIndex``
  and the Series ``.dt`` accessor as well. (:issue:`9185`, :issue:`9139`)

  Previous Behavior

  .. code-block:: python

     In [2]: t = pd.Timedelta('1 day, 10:11:12.100123')

     In [3]: t.days
     Out[3]: 1

     In [4]: t.seconds
     Out[4]: 12

     In [5]: t.microseconds
     Out[5]: 123

  New Behavior

  .. ipython:: python

     t = pd.Timedelta('1 day, 10:11:12.100123')
     t.days
     t.seconds
     t.microseconds

  Using ``.components`` allows the full component access

  .. ipython:: python

     t.components
     t.components.seconds

- ``Index.duplicated`` now returns ``np.array(dtype=bool)`` rather than ``Index(dtype=object)`` containing ``bool`` values. (:issue:`8875`)
- ``DataFrame.to_json`` now returns accurate type serialisation for each column for frames of mixed dtype (:issue:`9037`)

  Previously data was coerced to a common dtype before serialisation, which for
  example resulted in integers being serialised to floats:

  .. code-block:: python

    In [2]: pd.DataFrame({'i': [1,2], 'f': [3.0, 4.2]}).to_json()
    Out[2]: '{"f":{"0":3.0,"1":4.2},"i":{"0":1.0,"1":2.0}}'

  Now each column is serialised using its correct dtype:

  .. code-block:: python

    In [2]:  pd.DataFrame({'i': [1,2], 'f': [3.0, 4.2]}).to_json()
    Out[2]: '{"f":{"0":3.0,"1":4.2},"i":{"0":1,"1":2}}'

- ``DatetimeIndex``, ``PeriodIndex`` and ``TimedeltaIndex.summary`` now output the same format. (:issue:`9116`)
- ``TimedeltaIndex.freqstr`` now output the same string format as ``DatetimeIndex``. (:issue:`9116`)


- Bar and horizontal bar plots no longer add a dashed line along the info axis. The prior style can be achieved with matplotlib's ``axhline`` or ``axvline`` methods (:issue:`9088`).


- ``Series`` now supports bitwise operation for integral types (:issue:`9016`)

  Previously even if the input dtypes where integral, the output dtype was coerced to ``bool``.

  .. code-block:: python
    In [2]: pd.Series([0,1,2,3], list('abcd')) | pd.Series([4,4,4,4], list('abcd'))
    Out[2]:
    a    True
    b    True
    c    True
    d    True
    dtype: bool

  Now if the input dtypes are integral, the output dtype is also integral and the output
  values are the result of the bitwise operation.

  .. code-block:: python

    In [2]: pd.Series([0,1,2,3], list('abcd')) | pd.Series([4,4,4,4], list('abcd'))
    Out[2]:
    a    4
    b    5
    c    6
    d    7
    dtype: int64


- During division involving a ``Series`` or ``DataFrame``, ``0/0`` and ``0//0`` now give ``np.nan`` instead of ``np.inf``. (:issue:`9144`, :issue:`8445`)

  Previous Behavior

  .. code-block:: python

        In [2]: p = pd.Series([0, 1])

        In [3]: p / 0
        Out[3]:
        0    inf
        1    inf
        dtype: float64

        In [4]: p // 0
        Out[4]:
        0    inf
        1    inf
        dtype: float64



  New Behavior

  .. ipython:: python

     p = pd.Series([0, 1])
     p / 0
     p // 0


Indexing Changes
~~~~~~~~~~~~~~~~

.. _whatsnew_0160.api_breaking.indexing:

The behavior of a small sub-set of edge cases for using ``.loc`` have changed (:issue:`8613`). Furthermore we have improved the content of the error messages that are raised:

<<<<<<< HEAD
- slicing with ``.loc`` where the start and/or stop bound is not found in the index is now allowed; this previously would raise a ``KeyError``. This makes the behavior the same as ``.ix`` in this case. This change is only for slicing, not when indexing with a single label.
=======
- ``DataFrame.pivot_table`` and ``crosstab``'s ``rows`` and ``cols`` keyword arguments were removed in favor
  of ``index`` and ``columns`` (:issue:`6581`)
- ``DataFrame.to_excel`` and ``DataFrame.to_csv`` ``cols`` keyword argument was removed in favor of ``columns`` (:issue:`6581`)
- Removed ``covert_dummies`` in favor of ``get_dummies`` (:issue:`6581`)
- Removed ``value_range`` in favor of ``describe`` (:issue:`6581`)

>>>>>>> 1bc05c4f

  .. ipython:: python

     df = DataFrame(np.random.randn(5,4), columns=list('ABCD'), index=date_range('20130101',periods=5))
     df
     s = Series(range(5),[-2,-1,1,2,3])
     s

  Previous Behavior

  .. code-block:: python

     In [4]: df.loc['2013-01-02':'2013-01-10']
     KeyError: 'stop bound [2013-01-10] is not in the [index]'

     In [6]: s.loc[-10:3]
     KeyError: 'start bound [-10] is not the [index]'

  New Behavior

  .. ipython:: python

     df.loc['2013-01-02':'2013-01-10']
     s.loc[-10:3]

- allow slicing with float-like values on an integer index for ``.ix``. Previously this was only enabled for ``.loc``:

  .. code-block:: python

  Previous Behavior

     In [8]: s.ix[-1.0:2]
     TypeError: the slice start value [-1.0] is not a proper indexer for this index type (Int64Index)

  New Behavior

  .. ipython:: python

     In [8]: s.ix[-1.0:2]
     Out[2]:
     -1    1
      1    2
      2    3
     dtype: int64

- provide a useful exception for indexing with an invalid type for that index when using ``.loc``. For example trying to use ``.loc`` on an index of type ``DatetimeIndex`` or ``PeriodIndex`` or ``TimedeltaIndex``, with an integer (or a float).

  Previous Behavior

  .. code-block:: python

     In [4]: df.loc[2:3]
     KeyError: 'start bound [2] is not the [index]'

  New Behavior

  .. code-block:: python

     In [4]: df.loc[2:3]
     TypeError: Cannot do slice indexing on <class 'pandas.tseries.index.DatetimeIndex'> with <type 'int'> keys

Deprecations
~~~~~~~~~~~~

.. _whatsnew_0160.deprecations:


Performance
~~~~~~~~~~~

.. _whatsnew_0160.performance:

- Fixed a performance regression for ``.loc`` indexing with an array or list-like (:issue:`9126`:).
- ``DataFrame.to_json`` 30x performance improvement for mixed dtype frames. (:issue:`9037`)
- Performance improvements in ``MultiIndex.duplicated`` by working with labels instead of values (:issue:`9125`)
- Improved the speed of ``nunique`` by calling ``unique`` instead of ``value_counts`` (:issue:`9129`, :issue:`7771`)
- Performance improvement of up to 10x in ``DataFrame.count`` and ``DataFrame.dropna`` by taking advantage of homogeneous/heterogeneous dtypes appropriately (:issue:`9136`)
- Performance improvement of up to 20x in ``DataFrame.count`` when using a ``MultiIndex`` and the ``level`` keyword argument  (:issue:`9163`)
- Performance and memory usage improvements in ``merge`` when key space exceeds ``int64`` bounds (:issue:`9151`)
- Performance improvements in multi-key ``groupby`` (:issue:`9429`)
- Performance improvements in ``MultiIndex.sortlevel`` (:issue:`9445`)
- Performance and memory usage improvements in ``DataFrame.duplicated`` (:issue:`9398`)
- Cythonized ``Period`` (:issue:`9440`)

Bug Fixes
~~~~~~~~~

.. _whatsnew_0160.bug_fixes:

- Fixed issue using ``read_csv`` on s3 with Python 3.
- Fixed compatibility issue in ``DatetimeIndex`` affecting architectures where ``numpy.int_`` defaults to ``numpy.int32`` (:issue:`8943`)
- Bug in Panel indexing with an object-like (:issue:`9140`)
- Bug in the returned ``Series.dt.components`` index was reset to the default index (:issue:`9247`)
- Bug in ``Categorical.__getitem__/__setitem__`` with listlike input getting incorrect results from indexer coercion (:issue:`9469`)
- Bug in partial setting with a DatetimeIndex (:issue:`9478`)
- Bug in groupby for integer and datetime64 columns when applying an aggregator that caused the value to be
  changed when the number was sufficiently large (:issue:`9311`, :issue:`6620`)
- Fixed bug in ``to_sql`` when mapping a ``Timestamp`` object column (datetime
  column with timezone info) to the according sqlalchemy type (:issue:`9085`).
- Fixed bug in ``to_sql`` ``dtype`` argument not accepting an instantiated
  SQLAlchemy type  (:issue:`9083`).
- Bug in ``.loc`` partial setting with a ``np.datetime64`` (:issue:`9516`)
- Incorrect dtypes inferred on datetimelike looking series & on xs slices (:issue:`9477`)

- Items in ``Categorical.unique()`` (and ``s.unique()`` if ``s`` is of dtype ``category``) now appear in the order in which they are originally found, not in sorted order (:issue:`9331`). This is now consistent with the behavior for other dtypes in pandas.


- Fixed bug on bug endian platforms which produced incorrect results in ``StataReader`` (:issue:`8688`).

- Bug in ``MultiIndex.has_duplicates`` when having many levels causes an indexer overflow (:issue:`9075`, :issue:`5873`)
- Bug in ``pivot`` and ``unstack`` where ``nan`` values would break index alignment (:issue:`4862`, :issue:`7401`, :issue:`7403`, :issue:`7405`, :issue:`7466`)
- Bug in left ``join`` on multi-index with ``sort=True`` or null values (:issue:`9210`).
- Bug in ``MultiIndex`` where inserting new keys would fail (:issue:`9250`).
- Bug in ``groupby`` when key space exceeds ``int64`` bounds (:issue:`9096`).
- Bug in ``unstack`` with ``TimedeltaIndex`` or ``DatetimeIndex`` and nulls (:issue:`9491`).
- Bug in ``rank`` where comparing floats with tolerance will cause inconsistent behaviour (:issue:`8365`).


- Fixed character encoding bug in ``read_stata`` and ``StataReader`` when loading data from a URL (:issue:`9231`).

- Looking up a partial string label with ``DatetimeIndex.asof`` now includes values that match the string, even if they are after the start of the partial string label (:issue:`9258`). Old behavior:

  .. ipython:: python
    :verbatim:

    In [4]: pd.to_datetime(['2000-01-31', '2000-02-28']).asof('2000-02')
    Out[4]: Timestamp('2000-01-31 00:00:00')

  Fixed behavior:

  .. ipython:: python

    pd.to_datetime(['2000-01-31', '2000-02-28']).asof('2000-02')

  To reproduce the old behavior, simply add more precision to the label (e.g., use ``2000-02-01`` instead of ``2000-02``).



- Bug in adding ``offsets.Nano`` to other offets raises ``TypeError`` (:issue:`9284`)














- Bug in ``DatetimeIndex`` iteration, related to (:issue:`8890`), fixed in (:issue:`9100`)





- Bug in binary operator method (eg ``.mul()``) alignment with integer levels (:issue:`9463`).







- Bug in boxplot, scatter and hexbin plot may show an unnecessary warning (:issue:`8877`)








- Bug in using grouper functions that need passed thru arguments (e.g. axis), when using wrapped function (e.g. ``fillna``), (:issue:`9221`)

- ``DataFrame`` now properly supports simultaneous ``copy`` and ``dtype`` arguments in constructor (:issue:`9099`)
- Bug in ``read_csv`` when using skiprows on a file with CR line endings with the c engine. (:issue:`9079`)
- ``isnull`` now detects ``NaT`` in ``PeriodIndex`` (:issue:`9129`)
- Bug in groupby ``.nth()`` with a multiple column groupby (:issue:`8979`)
- Bug in ``DataFrame.where`` and ``Series.where`` coerce numerics to string incorrectly (:issue:`9280`)
- Bug in ``DataFrame.where`` and ``Series.where`` raise ``ValueError`` when string list-like is passed. (:issue:`9280`)
- Accessing ``Series.str`` methods on with non-string values now raises ``TypeError`` instead of producing incorrect results (:issue:`9184`)
- Bug in ``DatetimeIndex.__contains__`` when index has duplicates and is not monotonic increasing (:issue:`9512`)
- Fixed division by zero error for ``Series.kurt()`` when all values are equal (:issue:`9197`)


- Fixed issue in the ``xlsxwriter`` engine where it added a default 'General' format to cells if no other format wass applied. This prevented other row or column formatting being applied. (:issue:`9167`)
- Fixes issue with ``index_col=False`` when ``usecols`` is also specified in ``read_csv``. (:issue:`9082`)
- Bug where ``wide_to_long`` would modify the input stubnames list (:issue:`9204`)
- Bug in ``to_sql`` not storing float64 values using double precision. (:issue:`9009`)


- ``SparseSeries`` and ``SparsePanel`` now accept zero argument constructors (same as their non-sparse counterparts) (:issue:`9272`).

- Bug in ``read_csv`` with buffer overflows with certain malformed input files (:issue:`9205`)
- Bug in groupby MultiIndex with missing pair (:issue:`9049`, :issue:`9344`)
- Fixed bug in ``Series.groupby`` where grouping on ``MultiIndex`` levels would ignore the sort argument (:issue:`9444`)
- Fix bug in ``DataFrame.Groupby`` where sort=False is ignored in case of Categorical columns. (:issue:`8868`)<|MERGE_RESOLUTION|>--- conflicted
+++ resolved
@@ -303,16 +303,7 @@
 
 The behavior of a small sub-set of edge cases for using ``.loc`` have changed (:issue:`8613`). Furthermore we have improved the content of the error messages that are raised:
 
-<<<<<<< HEAD
 - slicing with ``.loc`` where the start and/or stop bound is not found in the index is now allowed; this previously would raise a ``KeyError``. This makes the behavior the same as ``.ix`` in this case. This change is only for slicing, not when indexing with a single label.
-=======
-- ``DataFrame.pivot_table`` and ``crosstab``'s ``rows`` and ``cols`` keyword arguments were removed in favor
-  of ``index`` and ``columns`` (:issue:`6581`)
-- ``DataFrame.to_excel`` and ``DataFrame.to_csv`` ``cols`` keyword argument was removed in favor of ``columns`` (:issue:`6581`)
-- Removed ``covert_dummies`` in favor of ``get_dummies`` (:issue:`6581`)
-- Removed ``value_range`` in favor of ``describe`` (:issue:`6581`)
-
->>>>>>> 1bc05c4f
 
   .. ipython:: python
 
@@ -379,6 +370,11 @@
 
 .. _whatsnew_0160.deprecations:
 
+- ``DataFrame.pivot_table`` and ``crosstab``'s ``rows`` and ``cols`` keyword arguments were removed in favor
+  of ``index`` and ``columns`` (:issue:`6581`)
+- ``DataFrame.to_excel`` and ``DataFrame.to_csv`` ``cols`` keyword argument was removed in favor of ``columns`` (:issue:`6581`)
+- Removed ``convert_dummies`` in favor of ``get_dummies`` (:issue:`6581`)
+- Removed ``value_range`` in favor of ``describe`` (:issue:`6581`)
 
 Performance
 ~~~~~~~~~~~
