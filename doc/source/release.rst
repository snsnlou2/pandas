--- conflicted
+++ resolved
@@ -433,11 +433,8 @@
   - Fix an issue in TextFileReader w/ Python engine (i.e. PythonParser)
     with thousands != "," (:issue:`4596`)
   - Bug in getitem with a duplicate index when using where (:issue:`4879`)
-<<<<<<< HEAD
   - Fix Type inference code coerces float column into datetime (:issue:`4601`)
-=======
   - Fixed ``_ensure_numeric`` does not check for complex numbers (:issue:`4902`)
->>>>>>> 75a916a0
 
 
 pandas 0.12.0
